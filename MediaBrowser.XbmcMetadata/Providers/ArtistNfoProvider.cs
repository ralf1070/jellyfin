--- conflicted
+++ resolved
@@ -18,7 +18,6 @@
         private readonly IConfigurationManager _config;
         private readonly IProviderManager _providerManager;
 
-<<<<<<< HEAD
         /// <summary>
         /// Initializes a new instance of the <see cref="ArtistNfoProvider"/> class.
         /// </summary>
@@ -26,14 +25,11 @@
         /// <param name="fileSystem">The file system.</param>
         /// <param name="config">the configuration manager.</param>
         /// <param name="providerManager">The provider manager.</param>
-        public ArtistNfoProvider(IFileSystem fileSystem, ILogger logger, IConfigurationManager config, IProviderManager providerManager)
-=======
         public ArtistNfoProvider(
             IFileSystem fileSystem,
             ILogger<ArtistNfoProvider> logger,
             IConfigurationManager config,
             IProviderManager providerManager)
->>>>>>> 008a76cf
             : base(fileSystem)
         {
             _logger = logger;

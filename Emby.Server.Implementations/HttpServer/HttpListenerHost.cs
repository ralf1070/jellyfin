using System;
using System.Collections.Generic;
using System.Globalization;
using System.IO;
using System.Linq;
using System.Net.Sockets;
using System.Reflection;
using System.Text;
using System.Threading;
using System.Threading.Tasks;
using Emby.Server.Implementations.Net;
using Emby.Server.Implementations.Services;
using MediaBrowser.Common.Extensions;
using MediaBrowser.Common.Net;
using MediaBrowser.Controller;
using MediaBrowser.Controller.Configuration;
using MediaBrowser.Controller.Net;
using MediaBrowser.Model.Events;
using MediaBrowser.Model.Extensions;
using MediaBrowser.Model.Serialization;
using MediaBrowser.Model.Services;
using MediaBrowser.Model.Text;
using Microsoft.Extensions.Logging;

namespace Emby.Server.Implementations.HttpServer
{
    public class HttpListenerHost : IHttpServer, IDisposable
    {
        private string DefaultRedirectPath { get; set; }

        private readonly ILogger _logger;
        public string[] UrlPrefixes { get; private set; }

        private IHttpListener _listener;

        public event EventHandler<GenericEventArgs<IWebSocketConnection>> WebSocketConnected;

        private readonly IServerConfigurationManager _config;
        private readonly INetworkManager _networkManager;

        private readonly IServerApplicationHost _appHost;

        private readonly ITextEncoding _textEncoding;

        private readonly IJsonSerializer _jsonSerializer;
        private readonly IXmlSerializer _xmlSerializer;
        private readonly Func<Type, Func<string, object>> _funcParseFn;

        public Action<IRequest, IResponse, object>[] ResponseFilters { get; set; }

        private readonly Dictionary<Type, Type> ServiceOperationsMap = new Dictionary<Type, Type>();
        public static HttpListenerHost Instance { get; protected set; }

        private IWebSocketListener[] _webSocketListeners = Array.Empty<IWebSocketListener>();
        private readonly List<IWebSocketConnection> _webSocketConnections = new List<IWebSocketConnection>();

        public HttpListenerHost(
            IServerApplicationHost applicationHost,
            ILogger logger,
            IServerConfigurationManager config,
            string defaultRedirectPath,
            INetworkManager networkManager,
            ITextEncoding textEncoding,
            IJsonSerializer jsonSerializer,
            IXmlSerializer xmlSerializer,
            Func<Type, Func<string, object>> funcParseFn)
        {
            _appHost = applicationHost;
            _logger = logger;
            _config = config;
            DefaultRedirectPath = defaultRedirectPath;
            _networkManager = networkManager;
            _textEncoding = textEncoding;
            _jsonSerializer = jsonSerializer;
            _xmlSerializer = xmlSerializer;
            _funcParseFn = funcParseFn;

            Instance = this;
            ResponseFilters = Array.Empty<Action<IRequest, IResponse, object>>();
        }

        public string GlobalResponse { get; set; }

        protected ILogger Logger => _logger;

        public object CreateInstance(Type type)
        {
            return _appHost.CreateInstance(type);
        }

        /// <summary>
        /// Applies the request filters. Returns whether or not the request has been handled
        /// and no more processing should be done.
        /// </summary>
        /// <returns></returns>
        public void ApplyRequestFilters(IRequest req, IResponse res, object requestDto)
        {
            //Exec all RequestFilter attributes with Priority < 0
            var attributes = GetRequestFilterAttributes(requestDto.GetType());

            int count = attributes.Count;
            int i = 0;
            for (; i < count && attributes[i].Priority < 0; i++)
            {
                var attribute = attributes[i];
                attribute.RequestFilter(req, res, requestDto);
            }

            //Exec remaining RequestFilter attributes with Priority >= 0
            for (; i < count && attributes[i].Priority >= 0; i++)
            {
                var attribute = attributes[i];
                attribute.RequestFilter(req, res, requestDto);
            }
        }

        public Type GetServiceTypeByRequest(Type requestType)
        {
            ServiceOperationsMap.TryGetValue(requestType, out var serviceType);
            return serviceType;
        }

        public void AddServiceInfo(Type serviceType, Type requestType)
        {
            ServiceOperationsMap[requestType] = serviceType;
        }

        private List<IHasRequestFilter> GetRequestFilterAttributes(Type requestDtoType)
        {
            var attributes = requestDtoType.GetTypeInfo().GetCustomAttributes(true).OfType<IHasRequestFilter>().ToList();

            var serviceType = GetServiceTypeByRequest(requestDtoType);
            if (serviceType != null)
            {
                attributes.AddRange(serviceType.GetTypeInfo().GetCustomAttributes(true).OfType<IHasRequestFilter>());
            }

            attributes.Sort((x, y) => x.Priority - y.Priority);

            return attributes;
        }

        private void OnWebSocketConnected(WebSocketConnectEventArgs e)
        {
            if (_disposed)
            {
                return;
            }

            var connection = new WebSocketConnection(e.WebSocket, e.Endpoint, _jsonSerializer, _logger, _textEncoding)
            {
                OnReceive = ProcessWebSocketMessageReceived,
                Url = e.Url,
                QueryString = e.QueryString ?? new QueryParamCollection()
            };

            connection.Closed += Connection_Closed;

            lock (_webSocketConnections)
            {
                _webSocketConnections.Add(connection);
            }

            WebSocketConnected?.Invoke(this, new GenericEventArgs<IWebSocketConnection>(connection));
        }

        private void Connection_Closed(object sender, EventArgs e)
        {
            lock (_webSocketConnections)
            {
                _webSocketConnections.Remove((IWebSocketConnection)sender);
            }
        }

        private static Exception GetActualException(Exception ex)
        {
            if (ex is AggregateException agg)
            {
                var inner = agg.InnerException;
                if (inner != null)
                {
                    return GetActualException(inner);
                }
                else
                {
                    var inners = agg.InnerExceptions;
                    if (inners != null && inners.Count > 0)
                    {
                        return GetActualException(inners[0]);
                    }
                }
            }

            return ex;
        }

        private int GetStatusCode(Exception ex)
        {
            switch (ex)
            {
<<<<<<< HEAD
                return 400;
            }

            var exceptionType = ex.GetType();

            if (!_mapExceptionToStatusCode.TryGetValue(exceptionType, out var statusCode))
            {
                if (ex is DirectoryNotFoundException)
                {
                    statusCode = 404;
                }
                else
                {
                    statusCode = 500;
                }
=======
                case ArgumentException _:                 return 400;
                case SecurityException _:                 return 401;
                case DirectoryNotFoundException _:
                case FileNotFoundException _:
                case ResourceNotFoundException _:         return 404;
                case RemoteServiceUnavailableException _: return 502;
                default:                                  return 500;
>>>>>>> 440350a3
            }
        }

        private async Task ErrorHandler(Exception ex, IRequest httpReq, bool logExceptionStackTrace, bool logExceptionMessage)
        {
            try
            {
                ex = GetActualException(ex);

                if (logExceptionStackTrace)
                {
                    _logger.LogError(ex, "Error processing request");
                }
                else if (logExceptionMessage)
                {
                    _logger.LogError(ex.Message);
                }

                var httpRes = httpReq.Response;

                if (httpRes.IsClosed)
                {
                    return;
                }

                var statusCode = GetStatusCode(ex);
                httpRes.StatusCode = statusCode;

                httpRes.ContentType = "text/html";
                await Write(httpRes, NormalizeExceptionMessage(ex.Message)).ConfigureAwait(false);
            }
            catch (Exception errorEx)
            {
                _logger.LogError(errorEx, "Error this.ProcessRequest(context)(Exception while writing error to the response)");
            }
        }

        private string NormalizeExceptionMessage(string msg)
        {
            if (msg == null)
            {
                return string.Empty;
            }

            // Strip any information we don't want to reveal

            msg = msg.Replace(_config.ApplicationPaths.ProgramSystemPath, string.Empty, StringComparison.OrdinalIgnoreCase);
            msg = msg.Replace(_config.ApplicationPaths.ProgramDataPath, string.Empty, StringComparison.OrdinalIgnoreCase);

            return msg;
        }

        /// <summary>
        /// Shut down the Web Service
        /// </summary>
        public void Stop()
        {
            List<IWebSocketConnection> connections;

            lock (_webSocketConnections)
            {
                connections = _webSocketConnections.ToList();
                _webSocketConnections.Clear();
            }

            foreach (var connection in connections)
            {
                try
                {
                    connection.Dispose();
                }
                catch
                {

                }
            }

            if (_listener != null)
            {
                _logger.LogInformation("Stopping HttpListener...");
                var task = _listener.Stop();
                Task.WaitAll(task);
                _logger.LogInformation("HttpListener stopped");
            }
        }

        private static readonly string[] _skipLogExtensions =
        {
            ".js",
            ".css",
            ".woff",
            ".woff2",
            ".ttf",
            ".html"
        };

        private bool EnableLogging(string url, string localPath)
        {
            var extension = GetExtension(url);

            return ((string.IsNullOrEmpty(extension) || !_skipLogExtensions.Contains(extension))
                && (string.IsNullOrEmpty(localPath) || localPath.IndexOf("system/ping", StringComparison.OrdinalIgnoreCase) == -1));
        }

        private static string GetExtension(string url)
        {
            var parts = url.Split(new[] { '?' }, 2);

            return Path.GetExtension(parts[0]);
        }

        public static string RemoveQueryStringByKey(string url, string key)
        {
            var uri = new Uri(url);

            // this gets all the query string key value pairs as a collection
            var newQueryString = MyHttpUtility.ParseQueryString(uri.Query);

            var originalCount = newQueryString.Count;

            if (originalCount == 0)
            {
                return url;
            }

            // this removes the key if exists
            newQueryString.Remove(key);

            if (originalCount == newQueryString.Count)
            {
                return url;
            }

            // this gets the page path from root without QueryString
            string pagePathWithoutQueryString = url.Split(new[] { '?' }, StringSplitOptions.RemoveEmptyEntries)[0];

            return newQueryString.Count > 0
                ? string.Format("{0}?{1}", pagePathWithoutQueryString, newQueryString)
                : pagePathWithoutQueryString;
        }

        private static string GetUrlToLog(string url)
        {
            url = RemoveQueryStringByKey(url, "api_key");

            return url;
        }

        private static string NormalizeConfiguredLocalAddress(string address)
        {
            var index = address.Trim('/').IndexOf('/');

            if (index != -1)
            {
                address = address.Substring(index + 1);
            }

            return address.Trim('/');
        }

        private bool ValidateHost(string host)
        {
            var hosts = _config
                .Configuration
                .LocalNetworkAddresses
                .Select(NormalizeConfiguredLocalAddress)
                .ToList();

            if (hosts.Count == 0)
            {
                return true;
            }

            host = host ?? string.Empty;

            if (_networkManager.IsInPrivateAddressSpace(host))
            {
                hosts.Add("localhost");
                hosts.Add("127.0.0.1");

                return hosts.Any(i => host.IndexOf(i, StringComparison.OrdinalIgnoreCase) != -1);
            }

            return true;
        }

        private bool ValidateRequest(string remoteIp, bool isLocal)
        {
            if (isLocal)
            {
                return true;
            }

            if (_config.Configuration.EnableRemoteAccess)
            {
                var addressFilter = _config.Configuration.RemoteIPFilter.Where(i => !string.IsNullOrWhiteSpace(i)).ToArray();

                if (addressFilter.Length > 0 && !_networkManager.IsInLocalNetwork(remoteIp))
                {
                    if (_config.Configuration.IsRemoteIPFilterBlacklist)
                    {
                        return !_networkManager.IsAddressInSubnets(remoteIp, addressFilter);
                    }
                    else
                    {
                        return _networkManager.IsAddressInSubnets(remoteIp, addressFilter);
                    }
                }
            }
            else
            {
                if (!_networkManager.IsInLocalNetwork(remoteIp))
                {
                    return false;
                }
            }

            return true;
        }

        private bool ValidateSsl(string remoteIp, string urlString)
        {
            if (_config.Configuration.RequireHttps && _appHost.EnableHttps && !_config.Configuration.IsBehindProxy)
            {
                if (urlString.IndexOf("https://", StringComparison.OrdinalIgnoreCase) == -1)
                {
                    // These are hacks, but if these ever occur on ipv6 in the local network they could be incorrectly redirected
                    if (urlString.IndexOf("system/ping", StringComparison.OrdinalIgnoreCase) != -1 ||
                        urlString.IndexOf("dlna/", StringComparison.OrdinalIgnoreCase) != -1)
                    {
                        return true;
                    }

                    if (!_networkManager.IsInLocalNetwork(remoteIp))
                    {
                        return false;
                    }
                }
            }

            return true;
        }

        /// <summary>
        /// Overridable method that can be used to implement a custom hnandler
        /// </summary>
        protected async Task RequestHandler(IHttpRequest httpReq, string urlString, string host, string localPath, CancellationToken cancellationToken)
        {
            var date = DateTime.Now;
            var httpRes = httpReq.Response;
            bool enableLog = false;
            bool logHeaders = false;
            string urlToLog = null;
            string remoteIp = httpReq.RemoteIp;

            try
            {
                if (_disposed)
                {
                    httpRes.StatusCode = 503;
                    httpRes.ContentType = "text/plain";
                    await Write(httpRes, "Server shutting down").ConfigureAwait(false);
                    return;
                }

                if (!ValidateHost(host))
                {
                    httpRes.StatusCode = 400;
                    httpRes.ContentType = "text/plain";
                    await Write(httpRes, "Invalid host").ConfigureAwait(false);
                    return;
                }

                if (!ValidateRequest(remoteIp, httpReq.IsLocal))
                {
                    httpRes.StatusCode = 403;
                    httpRes.ContentType = "text/plain";
                    await Write(httpRes, "Forbidden").ConfigureAwait(false);
                    return;
                }

                if (!ValidateSsl(httpReq.RemoteIp, urlString))
                {
                    RedirectToSecureUrl(httpReq, httpRes, urlString);
                    return;
                }

                if (string.Equals(httpReq.Verb, "OPTIONS", StringComparison.OrdinalIgnoreCase))
                {
                    httpRes.StatusCode = 200;
                    httpRes.AddHeader("Access-Control-Allow-Origin", "*");
                    httpRes.AddHeader("Access-Control-Allow-Methods", "GET, POST, PUT, DELETE, PATCH, OPTIONS");
                    httpRes.AddHeader("Access-Control-Allow-Headers", "Content-Type, Authorization, Range, X-MediaBrowser-Token, X-Emby-Authorization");
                    httpRes.ContentType = "text/plain";
                    await Write(httpRes, string.Empty).ConfigureAwait(false);
                    return;
                }

                var operationName = httpReq.OperationName;

                enableLog = EnableLogging(urlString, localPath);
                urlToLog = urlString;
                logHeaders = enableLog && urlToLog.IndexOf("/videos/", StringComparison.OrdinalIgnoreCase) != -1;

                if (enableLog)
                {
                    urlToLog = GetUrlToLog(urlString);

                    LoggerUtils.LogRequest(_logger, urlToLog, httpReq.HttpMethod, httpReq.UserAgent, logHeaders ? httpReq.Headers : null);
                }

                if (string.Equals(localPath, "/emby/", StringComparison.OrdinalIgnoreCase) ||
                    string.Equals(localPath, "/mediabrowser/", StringComparison.OrdinalIgnoreCase))
                {
                    RedirectToUrl(httpRes, DefaultRedirectPath);
                    return;
                }
                if (string.Equals(localPath, "/emby", StringComparison.OrdinalIgnoreCase) ||
                    string.Equals(localPath, "/mediabrowser", StringComparison.OrdinalIgnoreCase))
                {
                    RedirectToUrl(httpRes, "emby/" + DefaultRedirectPath);
                    return;
                }

                if (localPath.IndexOf("mediabrowser/web", StringComparison.OrdinalIgnoreCase) != -1)
                {
                    httpRes.StatusCode = 200;
                    httpRes.ContentType = "text/html";
                    var newUrl = urlString.Replace("mediabrowser", "emby", StringComparison.OrdinalIgnoreCase)
                        .Replace("/dashboard/", "/web/", StringComparison.OrdinalIgnoreCase);

                    if (!string.Equals(newUrl, urlString, StringComparison.OrdinalIgnoreCase))
                    {
                        await Write(httpRes,
                            "<!doctype html><html><head><title>Emby</title></head><body>Please update your Emby bookmark to <a href=\"" +
                            newUrl + "\">" + newUrl + "</a></body></html>").ConfigureAwait(false);
                        return;
                    }
                }

                if (localPath.IndexOf("dashboard/", StringComparison.OrdinalIgnoreCase) != -1 &&
                    localPath.IndexOf("web/dashboard", StringComparison.OrdinalIgnoreCase) == -1)
                {
                    httpRes.StatusCode = 200;
                    httpRes.ContentType = "text/html";
                    var newUrl = urlString.Replace("mediabrowser", "emby", StringComparison.OrdinalIgnoreCase)
                        .Replace("/dashboard/", "/web/", StringComparison.OrdinalIgnoreCase);

                    if (!string.Equals(newUrl, urlString, StringComparison.OrdinalIgnoreCase))
                    {
                        await Write(httpRes,
                            "<!doctype html><html><head><title>Emby</title></head><body>Please update your Emby bookmark to <a href=\"" +
                            newUrl + "\">" + newUrl + "</a></body></html>").ConfigureAwait(false);
                        return;
                    }
                }

                if (string.Equals(localPath, "/web", StringComparison.OrdinalIgnoreCase))
                {
                    RedirectToUrl(httpRes, DefaultRedirectPath);
                    return;
                }
                if (string.Equals(localPath, "/web/", StringComparison.OrdinalIgnoreCase))
                {
                    RedirectToUrl(httpRes, "../" + DefaultRedirectPath);
                    return;
                }
                if (string.Equals(localPath, "/", StringComparison.OrdinalIgnoreCase))
                {
                    RedirectToUrl(httpRes, DefaultRedirectPath);
                    return;
                }
                if (string.IsNullOrEmpty(localPath))
                {
                    RedirectToUrl(httpRes, "/" + DefaultRedirectPath);
                    return;
                }

                if (!string.Equals(httpReq.QueryString["r"], "0", StringComparison.OrdinalIgnoreCase))
                {
                    if (localPath.EndsWith("web/dashboard.html", StringComparison.OrdinalIgnoreCase))
                    {
                        RedirectToUrl(httpRes, "index.html#!/dashboard.html");
                    }

                    if (localPath.EndsWith("web/home.html", StringComparison.OrdinalIgnoreCase))
                    {
                        RedirectToUrl(httpRes, "index.html");
                    }
                }

                if (!string.IsNullOrEmpty(GlobalResponse))
                {
                    // We don't want the address pings in ApplicationHost to fail
                    if (localPath.IndexOf("system/ping", StringComparison.OrdinalIgnoreCase) == -1)
                    {
                        httpRes.StatusCode = 503;
                        httpRes.ContentType = "text/html";
                        await Write(httpRes, GlobalResponse).ConfigureAwait(false);
                        return;
                    }
                }

                var handler = GetServiceHandler(httpReq);

                if (handler != null)
                {
                    await handler.ProcessRequestAsync(this, httpReq, httpRes, Logger, operationName, cancellationToken).ConfigureAwait(false);
                }
                else
                {
                    await ErrorHandler(new FileNotFoundException(), httpReq, false, false).ConfigureAwait(false);
                }
            }
            catch (OperationCanceledException ex)
            {
                await ErrorHandler(ex, httpReq, false, false).ConfigureAwait(false);
            }

            catch (IOException ex)
            {
                await ErrorHandler(ex, httpReq, false, false).ConfigureAwait(false);
            }

            catch (SocketException ex)
            {
                await ErrorHandler(ex, httpReq, false, false).ConfigureAwait(false);
            }

            catch (SecurityException ex)
            {
                await ErrorHandler(ex, httpReq, false, true).ConfigureAwait(false);
            }

            catch (Exception ex)
            {
                var logException = !string.Equals(ex.GetType().Name, "SocketException", StringComparison.OrdinalIgnoreCase);

                await ErrorHandler(ex, httpReq, logException, false).ConfigureAwait(false);
            }
            finally
            {
                httpRes.Close();

                if (enableLog)
                {
                    var statusCode = httpRes.StatusCode;

                    var duration = DateTime.Now - date;

                    LoggerUtils.LogResponse(_logger, statusCode, urlToLog, remoteIp, duration, logHeaders ? httpRes.Headers : null);
                }
            }
        }

        // Entry point for HttpListener
        public ServiceHandler GetServiceHandler(IHttpRequest httpReq)
        {
            var pathInfo = httpReq.PathInfo;

            var pathParts = pathInfo.TrimStart('/').Split('/');
            if (pathParts.Length == 0)
            {
                _logger.LogError("Path parts empty for PathInfo: {pathInfo}, Url: {RawUrl}", pathInfo, httpReq.RawUrl);
                return null;
            }

            var restPath = ServiceHandler.FindMatchingRestPath(httpReq.HttpMethod, pathInfo, out string contentType);

            if (restPath != null)
            {
                return new ServiceHandler
                {
                    RestPath = restPath,
                    ResponseContentType = contentType
                };
            }

            _logger.LogError("Could not find handler for {PathInfo}", pathInfo);
            return null;
        }

        private static Task Write(IResponse response, string text)
        {
            var bOutput = Encoding.UTF8.GetBytes(text);
            response.SetContentLength(bOutput.Length);

            return response.OutputStream.WriteAsync(bOutput, 0, bOutput.Length);
        }

        private void RedirectToSecureUrl(IHttpRequest httpReq, IResponse httpRes, string url)
        {
<<<<<<< HEAD
            int currentPort;
            if (Uri.TryCreate(url, UriKind.Absolute, out var uri))
=======
            if (Uri.TryCreate(url, UriKind.Absolute, out Uri uri))
>>>>>>> 440350a3
            {
                var builder = new UriBuilder(uri)
                {
                    Port = _config.Configuration.PublicHttpsPort,
                    Scheme = "https"
                };
                url = builder.Uri.ToString();

                RedirectToUrl(httpRes, url);
            }
            else
            {
                var httpsUrl = url
                    .Replace("http://", "https://", StringComparison.OrdinalIgnoreCase)
                    .Replace(":" + _config.Configuration.PublicPort.ToString(CultureInfo.InvariantCulture), ":" + _config.Configuration.PublicHttpsPort.ToString(CultureInfo.InvariantCulture), StringComparison.OrdinalIgnoreCase);

                RedirectToUrl(httpRes, url);
            }
        }

        public static void RedirectToUrl(IResponse httpRes, string url)
        {
            httpRes.StatusCode = 302;
            httpRes.AddHeader("Location", url);
        }

        public ServiceController ServiceController { get; private set; }

        /// <summary>
        /// Adds the rest handlers.
        /// </summary>
        /// <param name="services">The services.</param>
        public void Init(IEnumerable<IService> services, IEnumerable<IWebSocketListener> listeners)
        {
            _webSocketListeners = listeners.ToArray();

            ServiceController = new ServiceController();

            _logger.LogInformation("Calling ServiceStack AppHost.Init");

            var types = services.Select(r => r.GetType()).ToArray();

            ServiceController.Init(this, types);

            ResponseFilters = new Action<IRequest, IResponse, object>[]
            {
                new ResponseFilter(_logger).FilterResponse
            };
        }

        public RouteAttribute[] GetRouteAttributes(Type requestType)
        {
            var routes = requestType.GetTypeInfo().GetCustomAttributes<RouteAttribute>(true).ToList();
            var clone = routes.ToList();

            foreach (var route in clone)
            {
                routes.Add(new RouteAttribute(NormalizeEmbyRoutePath(route.Path), route.Verbs)
                {
                    Notes = route.Notes,
                    Priority = route.Priority,
                    Summary = route.Summary
                });

                routes.Add(new RouteAttribute(NormalizeMediaBrowserRoutePath(route.Path), route.Verbs)
                {
                    Notes = route.Notes,
                    Priority = route.Priority,
                    Summary = route.Summary
                });

                // needed because apps add /emby, and some users also add /emby, thereby double prefixing
                routes.Add(new RouteAttribute(DoubleNormalizeEmbyRoutePath(route.Path), route.Verbs)
                {
                    Notes = route.Notes,
                    Priority = route.Priority,
                    Summary = route.Summary
                });
            }

            return routes.ToArray();
        }

        public Func<string, object> GetParseFn(Type propertyType)
        {
            return _funcParseFn(propertyType);
        }

        public void SerializeToJson(object o, Stream stream)
        {
            _jsonSerializer.SerializeToStream(o, stream);
        }

        public void SerializeToXml(object o, Stream stream)
        {
            _xmlSerializer.SerializeToStream(o, stream);
        }

        public Task<object> DeserializeXml(Type type, Stream stream)
        {
            return Task.FromResult(_xmlSerializer.DeserializeFromStream(type, stream));
        }

        public Task<object> DeserializeJson(Type type, Stream stream)
        {
            return _jsonSerializer.DeserializeFromStreamAsync(stream, type);
        }

        //TODO Add Jellyfin Route Path Normalizer

        private static string NormalizeEmbyRoutePath(string path)
        {
            if (path.StartsWith("/", StringComparison.OrdinalIgnoreCase))
            {
                return "/emby" + path;
            }

            return "emby/" + path;
        }

        private static string NormalizeMediaBrowserRoutePath(string path)
        {
            if (path.StartsWith("/", StringComparison.OrdinalIgnoreCase))
            {
                return "/mediabrowser" + path;
            }

            return "mediabrowser/" + path;
        }

        private static string DoubleNormalizeEmbyRoutePath(string path)
        {
            if (path.StartsWith("/", StringComparison.OrdinalIgnoreCase))
            {
                return "/emby/emby" + path;
            }

            return "emby/emby/" + path;
        }

        private bool _disposed;
        private readonly object _disposeLock = new object();
        protected virtual void Dispose(bool disposing)
        {
            if (_disposed) return;

            lock (_disposeLock)
            {
                if (_disposed) return;

                _disposed = true;

                if (disposing)
                {
                    Stop();
                }
            }
        }

        /// <summary>
        /// Processes the web socket message received.
        /// </summary>
        /// <param name="result">The result.</param>
        private Task ProcessWebSocketMessageReceived(WebSocketMessageInfo result)
        {
            if (_disposed)
            {
                return Task.CompletedTask;
            }

            _logger.LogDebug("Websocket message received: {0}", result.MessageType);

            var tasks = _webSocketListeners.Select(i => Task.Run(async () =>
            {
                try
                {
                    await i.ProcessMessage(result).ConfigureAwait(false);
                }
                catch (Exception ex)
                {
                    _logger.LogError(ex, "{0} failed processing WebSocket message {1}", i.GetType().Name, result.MessageType ?? string.Empty);
                }
            }));

            return Task.WhenAll(tasks);
        }

        public void Dispose()
        {
            Dispose(true);
        }

        public void StartServer(string[] urlPrefixes, IHttpListener httpListener)
        {
            UrlPrefixes = urlPrefixes;

            _listener = httpListener;

            _listener.WebSocketConnected = OnWebSocketConnected;
            _listener.ErrorHandler = ErrorHandler;
            _listener.RequestHandler = RequestHandler;

            _listener.Start(UrlPrefixes);
        }
    }
}<|MERGE_RESOLUTION|>--- conflicted
+++ resolved
@@ -198,31 +198,13 @@
         {
             switch (ex)
             {
-<<<<<<< HEAD
-                return 400;
-            }
-
-            var exceptionType = ex.GetType();
-
-            if (!_mapExceptionToStatusCode.TryGetValue(exceptionType, out var statusCode))
-            {
-                if (ex is DirectoryNotFoundException)
-                {
-                    statusCode = 404;
-                }
-                else
-                {
-                    statusCode = 500;
-                }
-=======
-                case ArgumentException _:                 return 400;
-                case SecurityException _:                 return 401;
+                case ArgumentException _: return 400;
+                case SecurityException _: return 401;
                 case DirectoryNotFoundException _:
                 case FileNotFoundException _:
-                case ResourceNotFoundException _:         return 404;
+                case ResourceNotFoundException _: return 404;
                 case RemoteServiceUnavailableException _: return 502;
-                default:                                  return 500;
->>>>>>> 440350a3
+                default: return 500;
             }
         }
 
@@ -715,12 +697,7 @@
 
         private void RedirectToSecureUrl(IHttpRequest httpReq, IResponse httpRes, string url)
         {
-<<<<<<< HEAD
-            int currentPort;
-            if (Uri.TryCreate(url, UriKind.Absolute, out var uri))
-=======
             if (Uri.TryCreate(url, UriKind.Absolute, out Uri uri))
->>>>>>> 440350a3
             {
                 var builder = new UriBuilder(uri)
                 {

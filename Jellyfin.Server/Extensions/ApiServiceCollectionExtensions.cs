using System;
using System.Collections.Generic;
using System.IO;
using System.Linq;
using System.Reflection;
using Jellyfin.Api;
using Jellyfin.Api.Auth;
using Jellyfin.Api.Auth.DefaultAuthorizationPolicy;
using Jellyfin.Api.Auth.DownloadPolicy;
using Jellyfin.Api.Auth.FirstTimeOrIgnoreParentalControlSetupPolicy;
using Jellyfin.Api.Auth.FirstTimeSetupOrDefaultPolicy;
using Jellyfin.Api.Auth.FirstTimeSetupOrElevatedPolicy;
using Jellyfin.Api.Auth.IgnoreParentalControlPolicy;
using Jellyfin.Api.Auth.LocalAccessOrRequiresElevationPolicy;
using Jellyfin.Api.Auth.LocalAccessPolicy;
using Jellyfin.Api.Auth.RequiresElevationPolicy;
using Jellyfin.Api.Constants;
using Jellyfin.Api.Controllers;
using Jellyfin.Server.Formatters;
using Jellyfin.Server.Models;
using MediaBrowser.Common;
using MediaBrowser.Common.Json;
using MediaBrowser.Model.Entities;
using Microsoft.AspNetCore.Authentication;
using Microsoft.AspNetCore.Authorization;
using Microsoft.AspNetCore.Builder;
using Microsoft.AspNetCore.HttpOverrides;
using Microsoft.Extensions.DependencyInjection;
using Microsoft.OpenApi.Models;
using Swashbuckle.AspNetCore.SwaggerGen;

namespace Jellyfin.Server.Extensions
{
    /// <summary>
    /// API specific extensions for the service collection.
    /// </summary>
    public static class ApiServiceCollectionExtensions
    {
        /// <summary>
        /// Adds jellyfin API authorization policies to the DI container.
        /// </summary>
        /// <param name="serviceCollection">The service collection.</param>
        /// <returns>The updated service collection.</returns>
        public static IServiceCollection AddJellyfinApiAuthorization(this IServiceCollection serviceCollection)
        {
            serviceCollection.AddSingleton<IAuthorizationHandler, DefaultAuthorizationHandler>();
            serviceCollection.AddSingleton<IAuthorizationHandler, DownloadHandler>();
            serviceCollection.AddSingleton<IAuthorizationHandler, FirstTimeSetupOrDefaultHandler>();
            serviceCollection.AddSingleton<IAuthorizationHandler, FirstTimeSetupOrElevatedHandler>();
            serviceCollection.AddSingleton<IAuthorizationHandler, IgnoreParentalControlHandler>();
            serviceCollection.AddSingleton<IAuthorizationHandler, FirstTimeOrIgnoreParentalControlSetupHandler>();
            serviceCollection.AddSingleton<IAuthorizationHandler, LocalAccessHandler>();
            serviceCollection.AddSingleton<IAuthorizationHandler, LocalAccessOrRequiresElevationHandler>();
            serviceCollection.AddSingleton<IAuthorizationHandler, RequiresElevationHandler>();
            return serviceCollection.AddAuthorizationCore(options =>
            {
                options.AddPolicy(
                    Policies.DefaultAuthorization,
                    policy =>
                    {
                        policy.AddAuthenticationSchemes(AuthenticationSchemes.CustomAuthentication);
                        policy.AddRequirements(new DefaultAuthorizationRequirement());
                    });
                options.AddPolicy(
                    Policies.Download,
                    policy =>
                    {
                        policy.AddAuthenticationSchemes(AuthenticationSchemes.CustomAuthentication);
                        policy.AddRequirements(new DownloadRequirement());
                    });
                options.AddPolicy(
                    Policies.FirstTimeSetupOrDefault,
                    policy =>
                    {
                        policy.AddAuthenticationSchemes(AuthenticationSchemes.CustomAuthentication);
                        policy.AddRequirements(new FirstTimeSetupOrDefaultRequirement());
                    });
                options.AddPolicy(
                    Policies.FirstTimeSetupOrElevated,
                    policy =>
                    {
                        policy.AddAuthenticationSchemes(AuthenticationSchemes.CustomAuthentication);
                        policy.AddRequirements(new FirstTimeSetupOrElevatedRequirement());
                    });
                options.AddPolicy(
                    Policies.IgnoreParentalControl,
                    policy =>
                    {
                        policy.AddAuthenticationSchemes(AuthenticationSchemes.CustomAuthentication);
                        policy.AddRequirements(new IgnoreParentalControlRequirement());
                    });
                options.AddPolicy(
                    Policies.FirstTimeSetupOrIgnoreParentalControl,
                    policy =>
                    {
                        policy.AddAuthenticationSchemes(AuthenticationSchemes.CustomAuthentication);
                        policy.AddRequirements(new FirstTimeOrIgnoreParentalControlSetupRequirement());
                    });
                options.AddPolicy(
                    Policies.LocalAccessOnly,
                    policy =>
                    {
                        policy.AddAuthenticationSchemes(AuthenticationSchemes.CustomAuthentication);
                        policy.AddRequirements(new LocalAccessRequirement());
                    });
                options.AddPolicy(
                    Policies.LocalAccessOrRequiresElevation,
                    policy =>
                    {
                        policy.AddAuthenticationSchemes(AuthenticationSchemes.CustomAuthentication);
                        policy.AddRequirements(new LocalAccessOrRequiresElevationRequirement());
                    });
                options.AddPolicy(
                    Policies.RequiresElevation,
                    policy =>
                    {
                        policy.AddAuthenticationSchemes(AuthenticationSchemes.CustomAuthentication);
                        policy.AddRequirements(new RequiresElevationRequirement());
                    });
            });
        }

        /// <summary>
        /// Adds custom legacy authentication to the service collection.
        /// </summary>
        /// <param name="serviceCollection">The service collection.</param>
        /// <returns>The updated service collection.</returns>
        public static AuthenticationBuilder AddCustomAuthentication(this IServiceCollection serviceCollection)
        {
            return serviceCollection.AddAuthentication(AuthenticationSchemes.CustomAuthentication)
                .AddScheme<AuthenticationSchemeOptions, CustomAuthenticationHandler>(AuthenticationSchemes.CustomAuthentication, null);
        }

        /// <summary>
        /// Extension method for adding the jellyfin API to the service collection.
        /// </summary>
        /// <param name="serviceCollection">The service collection.</param>
        /// <param name="baseUrl">The base url for the API.</param>
<<<<<<< HEAD
        /// <param name="corsHosts">The configured cors hosts.</param>
        /// <returns>The MVC builder.</returns>
        public static IMvcBuilder AddJellyfinApi(
            this IServiceCollection serviceCollection,
            string baseUrl,
            string[] corsHosts)
=======
        /// <param name="pluginAssemblies">An IEnumberable containing all plugin assemblies with API controllers.</param>
        /// <returns>The MVC builder.</returns>
        public static IMvcBuilder AddJellyfinApi(this IServiceCollection serviceCollection, string baseUrl, IEnumerable<Assembly> pluginAssemblies)
>>>>>>> 506fc7cb
        {
            IMvcBuilder mvcBuilder = serviceCollection
                .AddCors(options =>
                {
                    options.AddPolicy(ServerCorsPolicy.DefaultPolicyName, new ServerCorsPolicy(corsHosts).Policy);
                })
                .Configure<ForwardedHeadersOptions>(options =>
                {
                    options.ForwardedHeaders = ForwardedHeaders.XForwardedFor | ForwardedHeaders.XForwardedProto;
                })
                .AddMvc(opts =>
                {
                    opts.UseGeneralRoutePrefix(baseUrl);
                    opts.OutputFormatters.Insert(0, new CamelCaseJsonProfileFormatter());
                    opts.OutputFormatters.Insert(0, new PascalCaseJsonProfileFormatter());

                    opts.OutputFormatters.Add(new CssOutputFormatter());
                    opts.OutputFormatters.Add(new XmlOutputFormatter());
                })

                // Clear app parts to avoid other assemblies being picked up
                .ConfigureApplicationPartManager(a => a.ApplicationParts.Clear())
                .AddApplicationPart(typeof(StartupController).Assembly)
                .AddJsonOptions(options =>
                {
                    // Update all properties that are set in JsonDefaults
                    var jsonOptions = JsonDefaults.GetPascalCaseOptions();

                    // From JsonDefaults
                    options.JsonSerializerOptions.ReadCommentHandling = jsonOptions.ReadCommentHandling;
                    options.JsonSerializerOptions.WriteIndented = jsonOptions.WriteIndented;
                    options.JsonSerializerOptions.DefaultIgnoreCondition = jsonOptions.DefaultIgnoreCondition;
                    options.JsonSerializerOptions.NumberHandling = jsonOptions.NumberHandling;

                    options.JsonSerializerOptions.Converters.Clear();
                    foreach (var converter in jsonOptions.Converters)
                    {
                        options.JsonSerializerOptions.Converters.Add(converter);
                    }

                    // From JsonDefaults.PascalCase
                    options.JsonSerializerOptions.PropertyNamingPolicy = jsonOptions.PropertyNamingPolicy;
                });

            foreach (Assembly pluginAssembly in pluginAssemblies)
            {
                mvcBuilder.AddApplicationPart(pluginAssembly);
            }

            return mvcBuilder.AddControllersAsServices();
        }

        /// <summary>
        /// Adds Swagger to the service collection.
        /// </summary>
        /// <param name="serviceCollection">The service collection.</param>
        /// <returns>The updated service collection.</returns>
        public static IServiceCollection AddJellyfinApiSwagger(this IServiceCollection serviceCollection)
        {
            return serviceCollection.AddSwaggerGen(c =>
            {
                c.SwaggerDoc("api-docs", new OpenApiInfo { Title = "Jellyfin API", Version = "v1" });
                c.AddSecurityDefinition(AuthenticationSchemes.CustomAuthentication, new OpenApiSecurityScheme
                {
                    Type = SecuritySchemeType.ApiKey,
                    In = ParameterLocation.Header,
                    Name = "X-Emby-Authorization",
                    Description = "API key header parameter"
                });

                var securitySchemeRef = new OpenApiSecurityScheme
                {
                    Reference = new OpenApiReference { Type = ReferenceType.SecurityScheme, Id = AuthenticationSchemes.CustomAuthentication },
                };

                // TODO: Apply this with an operation filter instead of globally
                // https://github.com/domaindrivendev/Swashbuckle.AspNetCore#add-security-definitions-and-requirements
                c.AddSecurityRequirement(new OpenApiSecurityRequirement
                {
                    { securitySchemeRef, Array.Empty<string>() }
                });

                // Add all xml doc files to swagger generator.
                var xmlFiles = Directory.GetFiles(
                    AppContext.BaseDirectory,
                    "*.xml",
                    SearchOption.TopDirectoryOnly);

                foreach (var xmlFile in xmlFiles)
                {
                    c.IncludeXmlComments(xmlFile);
                }

                // Order actions by route path, then by http method.
                c.OrderActionsBy(description =>
                    $"{description.ActionDescriptor.RouteValues["controller"]}_{description.RelativePath}");

                // Use method name as operationId
                c.CustomOperationIds(
                    description =>
                    {
                        description.TryGetMethodInfo(out MethodInfo methodInfo);
                        // Attribute name, method name, none.
                        return description?.ActionDescriptor?.AttributeRouteInfo?.Name
                               ?? methodInfo?.Name
                               ?? null;
                    });

                // TODO - remove when all types are supported in System.Text.Json
                c.AddSwaggerTypeMappings();
            });
        }

        private static void AddSwaggerTypeMappings(this SwaggerGenOptions options)
        {
            /*
             * TODO remove when System.Text.Json supports non-string keys.
             * Used in Jellyfin.Api.Controller.GetChannels.
             */
            options.MapType<Dictionary<ImageType, string>>(() =>
                new OpenApiSchema
                {
                    Type = "object",
                    Properties = typeof(ImageType).GetEnumNames().ToDictionary(
                        name => name,
                        name => new OpenApiSchema
                        {
                            Type = "string",
                            Format = "string"
                        })
                });

            /*
             * Support BlurHash dictionary
             */
            options.MapType<Dictionary<ImageType, Dictionary<string, string>>>(() =>
                new OpenApiSchema
                {
                    Type = "object",
                    Properties = typeof(ImageType).GetEnumNames().ToDictionary(
                        name => name,
                        name => new OpenApiSchema
                        {
                            Type = "object", Properties = new Dictionary<string, OpenApiSchema>
                            {
                                {
                                    "string",
                                    new OpenApiSchema
                                    {
                                        Type = "string",
                                        Format = "string"
                                    }
                                }
                            }
                        })
                });
        }
    }
}<|MERGE_RESOLUTION|>--- conflicted
+++ resolved
@@ -18,7 +18,6 @@
 using Jellyfin.Api.Controllers;
 using Jellyfin.Server.Formatters;
 using Jellyfin.Server.Models;
-using MediaBrowser.Common;
 using MediaBrowser.Common.Json;
 using MediaBrowser.Model.Entities;
 using Microsoft.AspNetCore.Authentication;
@@ -136,18 +135,14 @@
         /// </summary>
         /// <param name="serviceCollection">The service collection.</param>
         /// <param name="baseUrl">The base url for the API.</param>
-<<<<<<< HEAD
-        /// <param name="corsHosts">The configured cors hosts.</param>
+        /// <param name="pluginAssemblies">An IEnumberable containing all plugin assemblies with API controllers.</param>
+        /// /// <param name="corsHosts">The configured cors hosts.</param>
         /// <returns>The MVC builder.</returns>
         public static IMvcBuilder AddJellyfinApi(
             this IServiceCollection serviceCollection,
             string baseUrl,
+            IEnumerable<Assembly> pluginAssemblies,
             string[] corsHosts)
-=======
-        /// <param name="pluginAssemblies">An IEnumberable containing all plugin assemblies with API controllers.</param>
-        /// <returns>The MVC builder.</returns>
-        public static IMvcBuilder AddJellyfinApi(this IServiceCollection serviceCollection, string baseUrl, IEnumerable<Assembly> pluginAssemblies)
->>>>>>> 506fc7cb
         {
             IMvcBuilder mvcBuilder = serviceCollection
                 .AddCors(options =>
